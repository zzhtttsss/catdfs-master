package internal

import (
	"container/list"
	"fmt"
	"github.com/sirupsen/logrus"
	"math"
	"strconv"
	"strings"
	"sync"
	"time"
	"tinydfs-base/common"
	"tinydfs-base/util"
)

const (
	kb               = 1024
	mb               = 1048576
	chunkByteNum     = 1024
	chunkSize        = 1
	rootFileName     = ""
	pathSplitString  = "/"
	deleteFilePrefix = "delete"
	RootFileName     = ".\\fsimage.txt"
	TimeFormat       = "2006-01-02-15.04.05"
)

var (
	// The root of the directory tree.
	root = &FileNode{
		Id:             util.GenerateUUIDString(),
		FileName:       rootFileName,
		ChildNodes:     make(map[string]*FileNode),
		UpdateNodeLock: &sync.RWMutex{},
	}
	// Store all locked nodes.
	// All nodes locked by an operation will be placed on a stack as the value of the map.
	// The id of the FileNode being operated is used as the key.
<<<<<<< HEAD
	//TODO 删除操作
	unlockedFileNodes = make(map[string]*list.List)
	fileNodesMapLock  = &sync.Mutex{}
=======
	lockedFileNodes  = make(map[string]*list.List)
	fileNodesMapLock = &sync.Mutex{}
>>>>>>> 9210dd0c
)

type FileNode struct {
	Id         string
	FileName   string
	ParentNode *FileNode
	// all child node of this node, using FileName as key
	ChildNodes map[string]*FileNode
	// id of all Chunk in this file.
	Chunks []string
	// size of the file. Use bytes as the unit of measurement which means 1kb will be 1024.
	Size           int64
	IsFile         bool
	DelTime        *time.Time
	IsDel          bool
	UpdateNodeLock *sync.RWMutex
	LastLockTime   time.Time
}

func (f *FileNode) String() string {
	res := strings.Builder{}
	if f.ParentNode == nil {
		res.WriteString(fmt.Sprintf("%s %s %s %d %s %d %v %v %v %s\n",
			f.Id, f.FileName, "-1", len(f.ChildNodes), f.Chunks,
			f.Size, f.IsFile, f.DelTime, f.IsDel, f.LastLockTime.Format(TimeFormat)))
	} else {
		res.WriteString(fmt.Sprintf("%s %s %s %d %s %d %v %v %v %s\n",
			f.Id, f.FileName, f.ParentNode.Id, len(f.ChildNodes), f.Chunks,
			f.Size, f.IsFile, f.DelTime, f.IsDel, f.LastLockTime.Format(TimeFormat)))
	}

	return res.String()
}

func CheckAndGetFileNode(path string) (*FileNode, error) {
	fileNode, stack, isExist := getAndLockByPath(path, true)
	if !isExist {
		return nil, fmt.Errorf("path not exist, path : %s", path)
	}
	defer unlockAllMutex(stack, true)
	return fileNode, nil
}

func getAndLockByPath(path string, isRead bool) (*FileNode, *list.List, bool) {
	currentNode := root
	path = strings.Trim(path, pathSplitString)
	fileNames := strings.Split(path, pathSplitString)
	stack := list.New()

	if path == root.FileName {
		if isRead {
			currentNode.updateNodeLock.RLock()
		} else {
			currentNode.updateNodeLock.Lock()
		}
		currentNode.LastLockTime = time.Now()
		stack.PushBack(currentNode)
		return currentNode, stack, true
	}

	for _, name := range fileNames {
		currentNode.UpdateNodeLock.RLock()
		currentNode.LastLockTime = time.Now()
		stack.PushBack(currentNode)
		nextNode, exist := currentNode.ChildNodes[name]
		if !exist {
			unlockAllMutex(stack, true)
			return nil, stack, false
		}
		currentNode = nextNode
	}

	if isRead {
		currentNode.UpdateNodeLock.RLock()
	} else {
		currentNode.UpdateNodeLock.Lock()
	}
	stack.PushBack(currentNode)
	return currentNode, stack, true
}

func unlockAllMutex(stack *list.List, isRead bool) {
	firstElement := stack.Back()
	firstNode := firstElement.Value.(*FileNode)
	if isRead {
		firstNode.UpdateNodeLock.RUnlock()
	} else {
		firstNode.UpdateNodeLock.Unlock()
	}
	stack.Remove(firstElement)

	for stack.Len() != 0 {
		element := stack.Back()
		node := element.Value.(*FileNode)
		node.UpdateNodeLock.RUnlock()
		stack.Remove(element)
	}
}

func UnlockFileNodesById(fileNodeId string, isRead bool) error {
	fileNodesMapLock.Lock()
	stack, ok := lockedFileNodes[fileNodeId]
	fileNodesMapLock.Unlock()
	if !ok {
		logrus.Errorf("fail to find stack by FileNodeId : %s", fileNodeId)
		return fmt.Errorf("fail to find stack by FileNodeId : %s", fileNodeId)
	}
	unlockAllMutex(stack, isRead)
	return nil
}

func AddFileNode(path string, filename string, size int64, isFile bool) (*FileNode, error) {
	fileNode, stack, isExist := getAndLockByPath(path, false)
	if !isExist {
		return nil, fmt.Errorf("path not exist, path : %s", path)
	}
	defer unlockAllMutex(stack, false)

	id := util.GenerateUUIDString()
	newNode := &FileNode{
		Id:             id,
		FileName:       filename,
		ParentNode:     fileNode,
		Size:           size,
		IsFile:         isFile,
		IsDel:          false,
		DelTime:        nil,
		UpdateNodeLock: &sync.RWMutex{},
		LastLockTime:   time.Now(),
	}
	if isFile {
		newNode.Chunks = initChunks(size, id)
	} else {
		newNode.ChildNodes = make(map[string]*FileNode)
	}
	fileNode.ChildNodes[filename] = newNode
	return newNode, nil
}

func LockAndAddFileNode(path string, filename string, size int64, isFile bool) (*FileNode, *list.List, error) {
	fileNode, stack, isExist := getAndLockByPath(path, false)
	logrus.Infof("exist : %v", isExist)
	if !isExist {
		return nil, nil, fmt.Errorf("path not exist, path : %s", path)
	}

	id := util.GenerateUUIDString()
	newNode := &FileNode{
		Id:             id,
		FileName:       filename,
		ParentNode:     fileNode,
		Size:           size,
		IsFile:         isFile,
		IsDel:          false,
		DelTime:        nil,
		UpdateNodeLock: &sync.RWMutex{},
		LastLockTime:   time.Now(),
	}
	if isFile {
		newNode.Chunks = initChunks(size, id)
	} else {
		newNode.ChildNodes = make(map[string]*FileNode)
	}
	fileNode.ChildNodes[filename] = newNode
	return newNode, stack, nil
}

func initChunks(size int64, id string) []string {
	nums := int(math.Ceil(float64(size) / float64(common.ChunkSize)))
	chunks := make([]string, nums)
	for i := 0; i < len(chunks); i++ {
		chunks[i] = id + strconv.Itoa(i)
	}
	return chunks
}

func MoveFileNode(currentPath string, targetPath string) (*FileNode, error) {
	fileNode, stack, isExist := getAndLockByPath(currentPath, false)
	newParentNode, parentStack, isParentExist := getAndLockByPath(targetPath, false)
	if !isExist {
		return nil, fmt.Errorf("current path not exist, path : %s", currentPath)
	}
	defer unlockAllMutex(stack, false)
	if !isParentExist {
		return nil, fmt.Errorf("target path not exist, path : %s", targetPath)
	}
<<<<<<< HEAD
	defer UnlockAllMutex(parentStack, false)
	if newParentNode.ChildNodes[fileNode.FileName] != nil {
=======
	defer unlockAllMutex(parentStack, false)
	if newParentNode.childNodes[fileNode.FileName] != nil {
>>>>>>> 9210dd0c
		return nil, fmt.Errorf("target path already has file with the same name, filename : %s", fileNode.FileName)
	}

	newParentNode.ChildNodes[fileNode.FileName] = fileNode
	delete(fileNode.ParentNode.ChildNodes, fileNode.FileName)
	fileNode.ParentNode = newParentNode
	return fileNode, nil
}

func RemoveFileNode(path string) (*FileNode, error) {
	fileNode, stack, isExist := getAndLockByPath(path, false)
	if !isExist {
		return nil, fmt.Errorf("path not exist, path : %s", path)
	}
	defer unlockAllMutex(stack, false)

	fileNode.FileName = deleteFilePrefix + fileNode.FileName
	fileNode.IsDel = true
	delTime := time.Now()
	fileNode.DelTime = &(delTime)
	return fileNode, nil
}

func ListFileNode(path string) ([]*FileNode, error) {
	fileNode, stack, isExist := getAndLockByPath(path, true)
	if !isExist {
		return nil, fmt.Errorf("path not exist, path : %s", path)
	}
	defer unlockAllMutex(stack, true)

	fileNodes := make([]*FileNode, len(fileNode.ChildNodes))
	nodeIndex := 0
	for _, n := range fileNode.ChildNodes {
		fileNodes[nodeIndex] = n
		nodeIndex++
	}
	return fileNodes, nil
}

func RenameFileNode(path string, newName string) (*FileNode, error) {
	fileNode, stack, isExist := getAndLockByPath(path, false)
	if !isExist {
		return nil, fmt.Errorf("path not exist, path : %s", path)
	}
	defer unlockAllMutex(stack, false)

	delete(fileNode.ParentNode.ChildNodes, fileNode.FileName)
	fileNode.FileName = newName
	fileNode.ParentNode.ChildNodes[fileNode.FileName] = fileNode
	if fileNode.IsDel {
		fileNode.IsDel = false
		fileNode.DelTime = nil
	}
	return fileNode, nil
}<|MERGE_RESOLUTION|>--- conflicted
+++ resolved
@@ -30,20 +30,14 @@
 	root = &FileNode{
 		Id:             util.GenerateUUIDString(),
 		FileName:       rootFileName,
-		ChildNodes:     make(map[string]*FileNode),
-		UpdateNodeLock: &sync.RWMutex{},
+		childNodes:     make(map[string]*FileNode),
+		updateNodeLock: &sync.RWMutex{},
 	}
 	// Store all locked nodes.
 	// All nodes locked by an operation will be placed on a stack as the value of the map.
 	// The id of the FileNode being operated is used as the key.
-<<<<<<< HEAD
-	//TODO 删除操作
-	unlockedFileNodes = make(map[string]*list.List)
-	fileNodesMapLock  = &sync.Mutex{}
-=======
 	lockedFileNodes  = make(map[string]*list.List)
 	fileNodesMapLock = &sync.Mutex{}
->>>>>>> 9210dd0c
 )
 
 type FileNode struct {
@@ -212,7 +206,7 @@
 }
 
 func initChunks(size int64, id string) []string {
-	nums := int(math.Ceil(float64(size) / float64(common.ChunkSize)))
+	nums := int(math.Ceil(float64(size) / float64(chunkSize) / float64(chunkByteNum)))
 	chunks := make([]string, nums)
 	for i := 0; i < len(chunks); i++ {
 		chunks[i] = id + strconv.Itoa(i)
@@ -230,13 +224,8 @@
 	if !isParentExist {
 		return nil, fmt.Errorf("target path not exist, path : %s", targetPath)
 	}
-<<<<<<< HEAD
-	defer UnlockAllMutex(parentStack, false)
+	defer unlockAllMutex(parentStack, false)
 	if newParentNode.ChildNodes[fileNode.FileName] != nil {
-=======
-	defer unlockAllMutex(parentStack, false)
-	if newParentNode.childNodes[fileNode.FileName] != nil {
->>>>>>> 9210dd0c
 		return nil, fmt.Errorf("target path already has file with the same name, filename : %s", fileNode.FileName)
 	}
 

package internal

import (
	"fmt"
	"github.com/agiledragon/gomonkey/v2"
	set "github.com/deckarep/golang-set"
	"github.com/stretchr/testify/assert"
	"testing"
	"time"
	"tinydfs-base/common"
	"tinydfs-base/util"
)

func TestMain(m *testing.M) {
<<<<<<< HEAD
=======
	dataNodeMap = map[string]*DataNode{
		"dn1": {
			Id:            "dn1",
			status:        common.Alive,
			Address:       "dn1:6789",
			Chunks:        mapset.NewSetWith("chunk1", "chunk2", "chunk3"),
			Leases:        mapset.NewSetWith("chunk1"),
			HeartbeatTime: time.Time{},
		},
		"dn2": {
			Id:            "dn2",
			status:        common.Alive,
			Address:       "dn2:6789",
			Chunks:        mapset.NewSetWith("chunk1", "chunk2", "chunk3", "chunk4", "chunk5", "chunk6"),
			Leases:        mapset.NewSet(),
			HeartbeatTime: time.Time{},
		},
		"dn3": {
			Id:            "dn3",
			status:        common.Alive,
			Address:       "dn3:6789",
			Chunks:        mapset.NewSetWith("chunk1", "chunk2", "chunk4"),
			Leases:        mapset.NewSetWith("chunk4"),
			HeartbeatTime: time.Time{},
		},
		"dn4": {
			Id:            "dn4",
			status:        common.Alive,
			Address:       "dn4:6789",
			Chunks:        mapset.NewSetWith("chunk3", "chunk5", "chunk6"),
			Leases:        mapset.NewSet(),
			HeartbeatTime: time.Time{},
		},
		"dn5": {
			Id:            "dn5",
			status:        common.Alive,
			Address:       "dn5:6789",
			Chunks:        mapset.NewSetWith("chunk4", "chunk6"),
			Leases:        mapset.NewSet(),
			HeartbeatTime: time.Time{},
		},
	}
>>>>>>> 52c0f660
	m.Run()
}

type stu struct {
	a mapset.Set
	b map[ChunkSendInfo]int
}

func TestGetDataNode2MoveChunk(t *testing.T) {
<<<<<<< HEAD
	ctx, cancel := context.WithCancel(context.Background())
	go func(ctx context.Context) {
		defer fmt.Println("子routine退出")
		for {
			select {
			case <-ctx.Done():
				fmt.Println("收到退出信号")
				return
			default:
				fmt.Println("执行一项耗时任务")
				time.Sleep(5 * time.Second)
				fmt.Println("执行完毕")
				break
			}
		}
	}(ctx)
	time.Sleep(10 * time.Second)
	cancel()
	time.Sleep(10 * time.Second)
}

func TestDegradeDataNode(t *testing.T) {
	type args struct {
		dataNodeId string
		stage      int
	}
	tests := []struct {
		name       string
		args       args
		Setup      func(t *testing.T)
		wantStatus int
		wantLen    int
	}{
		{
			name: "Degrade2Dead",
			args: args{
				dataNodeId: "dataNode1",
				stage:      common.Degrade2Dead,
			},
			Setup: func(t *testing.T) {
				dataNodeMap["dataNode1"] = &DataNode{
					Id:     "dataNode1",
					status: common.Waiting,
					Chunks: set.NewSet("chunk1", "chunk2", "chunk3"),
					FutureSendChunks: map[ChunkSendInfo]int{
						ChunkSendInfo{ChunkId: "chunk1", DataNodeId: "dataNode2"}: common.WaitToInform,
						ChunkSendInfo{ChunkId: "chunk1", DataNodeId: "dataNode3"}: common.WaitToInform,
						ChunkSendInfo{ChunkId: "chunk2", DataNodeId: "dataNode3"}: common.WaitToSend,
					},
				}
				batchClearDataNode := gomonkey.ApplyFunc(BatchClearDataNode, func(_ []interface{}, _ string) {})
				t.Cleanup(func() {
					batchClearDataNode.Reset()
					dataNodeMap = make(map[string]*DataNode)
					pendingChunkQueue = util.NewQueue[String]()
				})
			},
			wantStatus: common.Waiting,
			wantLen:    6,
		},
		{
			name: "Degrade2Waiting",
			args: args{
				dataNodeId: "dataNode1",
				stage:      common.Degrade2Waiting,
			},
			Setup: func(t *testing.T) {
				dataNodeMap["dataNode1"] = &DataNode{
					Id:     "dataNode1",
					status: common.Alive,
				}
				batchClearDataNode := gomonkey.ApplyFunc(BatchClearDataNode, func(_ []interface{}, _ string) {})
				t.Cleanup(func() {
					batchClearDataNode.Reset()
					dataNodeMap = make(map[string]*DataNode)
					pendingChunkQueue = util.NewQueue[String]()
				})
			},
			wantStatus: common.Waiting,
			wantLen:    0,
		},
	}

	// 执行测试用例
	for _, tt := range tests {
		t.Run(tt.name, func(t *testing.T) {
			if tt.Setup != nil {
				tt.Setup(t)
			}
			DegradeDataNode(tt.args.dataNodeId, tt.args.stage)
			if tt.name == "Degrade2Waiting" {
				assert.Equal(t, tt.wantStatus, dataNodeMap[tt.args.dataNodeId].status, "Unexpected status.")
			}
			assert.Equal(t, tt.wantLen, pendingChunkQueue.Len(), "Unexpected len.")
		})
	}
=======
	mm := map[*stu]int{}
	aa := &stu{
		a: mapset.NewSet("aa"),
		b: map[ChunkSendInfo]int{
			ChunkSendInfo{
				ChunkId:    "sdf",
				DataNodeId: "adsf",
				SendType:   0,
			}: 2,
		},
	}
	mm[aa] = 1
	mm[aa] = 2
	fmt.Println(mm[aa])
>>>>>>> 52c0f660
}<|MERGE_RESOLUTION|>--- conflicted
+++ resolved
@@ -12,51 +12,48 @@
 )
 
 func TestMain(m *testing.M) {
-<<<<<<< HEAD
-=======
 	dataNodeMap = map[string]*DataNode{
 		"dn1": {
 			Id:            "dn1",
 			status:        common.Alive,
 			Address:       "dn1:6789",
-			Chunks:        mapset.NewSetWith("chunk1", "chunk2", "chunk3"),
-			Leases:        mapset.NewSetWith("chunk1"),
+			Chunks:        set.NewSetWith("chunk1", "chunk2", "chunk3"),
+			Leases:        set.NewSetWith("chunk1"),
 			HeartbeatTime: time.Time{},
 		},
 		"dn2": {
 			Id:            "dn2",
 			status:        common.Alive,
 			Address:       "dn2:6789",
-			Chunks:        mapset.NewSetWith("chunk1", "chunk2", "chunk3", "chunk4", "chunk5", "chunk6"),
-			Leases:        mapset.NewSet(),
+			Chunks:        set.NewSetWith("chunk1", "chunk2", "chunk3", "chunk4", "chunk5", "chunk6"),
+			Leases:        set.NewSet(),
 			HeartbeatTime: time.Time{},
 		},
 		"dn3": {
 			Id:            "dn3",
 			status:        common.Alive,
 			Address:       "dn3:6789",
-			Chunks:        mapset.NewSetWith("chunk1", "chunk2", "chunk4"),
-			Leases:        mapset.NewSetWith("chunk4"),
+			Chunks:        set.NewSetWith("chunk1", "chunk2", "chunk4"),
+			Leases:        set.NewSetWith("chunk4"),
 			HeartbeatTime: time.Time{},
 		},
 		"dn4": {
 			Id:            "dn4",
 			status:        common.Alive,
 			Address:       "dn4:6789",
-			Chunks:        mapset.NewSetWith("chunk3", "chunk5", "chunk6"),
-			Leases:        mapset.NewSet(),
+			Chunks:        set.NewSetWith("chunk3", "chunk5", "chunk6"),
+			Leases:        set.NewSet(),
 			HeartbeatTime: time.Time{},
 		},
 		"dn5": {
 			Id:            "dn5",
 			status:        common.Alive,
 			Address:       "dn5:6789",
-			Chunks:        mapset.NewSetWith("chunk4", "chunk6"),
-			Leases:        mapset.NewSet(),
+			Chunks:        set.NewSetWith("chunk4", "chunk6"),
+			Leases:        set.NewSet(),
 			HeartbeatTime: time.Time{},
 		},
 	}
->>>>>>> 52c0f660
 	m.Run()
 }
 
@@ -66,26 +63,20 @@
 }
 
 func TestGetDataNode2MoveChunk(t *testing.T) {
-<<<<<<< HEAD
-	ctx, cancel := context.WithCancel(context.Background())
-	go func(ctx context.Context) {
-		defer fmt.Println("子routine退出")
-		for {
-			select {
-			case <-ctx.Done():
-				fmt.Println("收到退出信号")
-				return
-			default:
-				fmt.Println("执行一项耗时任务")
-				time.Sleep(5 * time.Second)
-				fmt.Println("执行完毕")
-				break
-			}
-		}
-	}(ctx)
-	time.Sleep(10 * time.Second)
-	cancel()
-	time.Sleep(10 * time.Second)
+	mm := map[*stu]int{}
+	aa := &stu{
+		a: mapset.NewSet("aa"),
+		b: map[ChunkSendInfo]int{
+			ChunkSendInfo{
+				ChunkId:    "sdf",
+				DataNodeId: "adsf",
+				SendType:   0,
+			}: 2,
+		},
+	}
+	mm[aa] = 1
+	mm[aa] = 2
+	fmt.Println(mm[aa])
 }
 
 func TestDegradeDataNode(t *testing.T) {
@@ -163,20 +154,4 @@
 			assert.Equal(t, tt.wantLen, pendingChunkQueue.Len(), "Unexpected len.")
 		})
 	}
-=======
-	mm := map[*stu]int{}
-	aa := &stu{
-		a: mapset.NewSet("aa"),
-		b: map[ChunkSendInfo]int{
-			ChunkSendInfo{
-				ChunkId:    "sdf",
-				DataNodeId: "adsf",
-				SendType:   0,
-			}: 2,
-		},
-	}
-	mm[aa] = 1
-	mm[aa] = 2
-	fmt.Println(mm[aa])
->>>>>>> 52c0f660
 }
package internal

import (
	"context"
	"github.com/sirupsen/logrus"
	"github.com/spf13/viper"
	"google.golang.org/grpc"
	"google.golang.org/grpc/codes"
	"google.golang.org/grpc/credentials/insecure"
	"google.golang.org/grpc/status"
	"net"
	"os"
	"tinydfs-base/common"
	"tinydfs-base/config"
	"tinydfs-base/protocol/pb"
)

var GlobalMasterHandler *MasterHandler

const maxErrorCount = 3

type MasterHandler struct {
	ClientCon *grpc.ClientConn
	pb.UnimplementedRegisterServiceServer
	pb.UnimplementedHeartbeatServiceServer
	pb.UnimplementedMasterAddServiceServer
}

//CreateMasterHandler 创建MasterHandler
func CreateMasterHandler() {
	config.InitConfig()
	RootDeserialize(root, ReadRootLines())
	Merge2Root(root, ReadLogLines(LogFileName))
	// Connect Shadow master
	addr := viper.GetString(common.SMAddr) + viper.GetString(common.SMPort)
	conn, err := grpc.Dial(addr, grpc.WithTransportCredentials(insecure.NewCredentials()))
	errCount := 0
	for err != nil && errCount < maxErrorCount {
		conn, err = grpc.Dial(addr, grpc.WithTransportCredentials(insecure.NewCredentials()))
		errCount++
	}
	if errCount < maxErrorCount {
		logrus.Info("Success Connect to Shadow master!")
	}
	GlobalMasterHandler = &MasterHandler{ClientCon: conn}
}

// Heartbeat 由Chunkserver调用该方法，维持心跳
func (handler *MasterHandler) Heartbeat(ctx context.Context, args *pb.HeartbeatArgs) (*pb.HeartbeatReply, error) {
	logrus.WithContext(ctx).Infof("[Id=%s] Get heartbeat.", args.Id)
	err := DoHeartbeat(args.Id)
	if err != nil {
		logrus.Errorf("Fail to heartbeat, error code: %v, error detail: %s,", common.MasterHeartbeatFailed, err.Error())
		details, _ := status.New(codes.NotFound, err.Error()).WithDetails(&pb.RPCError{
			Code: common.MasterHeartbeatFailed,
			Msg:  err.Error(),
		})
		return nil, details.Err()
	}
	rep := &pb.HeartbeatReply{}
	return rep, nil
}

// Register 由Chunkserver调用该方法，将对应DataNode注册到本NameNode上
func (handler *MasterHandler) Register(ctx context.Context, args *pb.DNRegisterArgs) (*pb.DNRegisterReply, error) {
<<<<<<< HEAD
	id, _, err := DoRegister(ctx)
=======
	id, err := DoRegister(ctx)
>>>>>>> 9210dd0c
	if err != nil {
		logrus.Errorf("Fail to register, error code: %v, error detail: %s,", common.MasterRegisterFailed, err.Error())
		details, _ := status.New(codes.NotFound, "").WithDetails(&pb.RPCError{
			Code: common.MasterRegisterFailed,
			Msg:  err.Error(),
		})
		return nil, details.Err()
	}
	rep := &pb.DNRegisterReply{
		Id: id,
	}
	return rep, nil
}

// CheckArgs4Add Called by client.
// Check whether the path and file name entered by the user in the Add operation are legal.
func (handler *MasterHandler) CheckArgs4Add(ctx context.Context, args *pb.CheckArgs4AddArgs) (*pb.CheckArgs4AddReply, error) {
	logrus.WithContext(ctx).Infof("Get request for checking add args from client, path: %s, filename: %s, size: %d", args.Path, args.FileName, args.Size)
	fileNodeId, chunkNum, err := DoCheckArgs4Add(args)
	if err != nil {
		logrus.Errorf("Fail to check path and filename for add operation, error code: %v, error detail: %s,", common.MasterCheckArgs4AddFailed, err.Error())
		details, _ := status.New(codes.InvalidArgument, err.Error()).WithDetails(&pb.RPCError{
			Code: common.MasterCheckArgs4AddFailed,
			Msg:  err.Error(),
		})
		return nil, details.Err()
	}
	client := pb.NewSendOperationServiceClient(handler.ClientCon)
	op := OperationAdd(args.Path, true, args.FileName, args.Size)
	_, err = client.SendOperation(context.Background(), op)
	if err != nil {
		logrus.Errorf("Fail to store opertion in the file, error code: %v, error detail: %s,", common.MasterCheckArgs4AddFailed, err.Error())
		details, _ := status.New(codes.Unknown, err.Error()).WithDetails(&pb.RPCError{
			Code: common.MasterCheckArgs4AddFailed,
			Msg:  err.Error(),
		})
		return nil, details.Err()
	}
	rep := &pb.CheckArgs4AddReply{
		FileNodeId: fileNodeId,
		ChunkNum:   chunkNum,
		Uuid:       op.Uuid,
	}
	return rep, nil

}

// GetDataNodes4Add Called by client.
// Allocate some DataNode to store a Chunk and select the primary DataNode
func (handler *MasterHandler) GetDataNodes4Add(ctx context.Context, args *pb.GetDataNodes4AddArgs) (*pb.GetDataNodes4AddReply, error) {
	logrus.WithContext(ctx).Infof("Get request for getting dataNodes for single chunk from client, FileNodeId: %s, ChunkIndex: %d", args.FileNodeId, args.ChunkIndex)
	dataNodes, primaryNode, err := DoGetDataNodes4Add(args.FileNodeId, args.ChunkIndex)
	if err != nil {
		logrus.Errorf("Fail to get dataNodes for single chunk for add operation, error code: %v, error detail: %s,", common.MasterGetDataNodes4AddFailed, err.Error())
		details, _ := status.New(codes.InvalidArgument, err.Error()).WithDetails(&pb.RPCError{
			Code: common.MasterGetDataNodes4AddFailed,
			Msg:  err.Error(),
		})
		return nil, details.Err()
	}
	rep := &pb.GetDataNodes4AddReply{
		DataNodes:   dataNodes,
		PrimaryNode: primaryNode,
	}
	logrus.WithContext(ctx).Infof("Success to get dataNodes for single chunk for add operation, FileNodeId: %s, ChunkIndex: %d", args.FileNodeId, args.ChunkIndex)
	return rep, nil
}

// UnlockDic4Add Called by client.
<<<<<<< HEAD
// unlock all files
func (handler *MasterHandler) UnlockDic4Add(ctx context.Context, args *pb.UnlockDic4AddArgs) (*pb.UnlockDic4AddReply, error) {
	//TODO
	client := pb.NewSendOperationServiceClient(handler.ClientCon)
	_, err := client.FinishOperation(context.Background(), &pb.OperationArgs{
		Uuid:     args.OperationUuid,
		IsFinish: true,
	})
	if err != nil {
		logrus.Errorf("Finish Opeartion Failed, error code: %v, error detail: %s,", common.MasterFinishOperationFailed, err.Error())
		details, _ := status.New(codes.Unknown, err.Error()).WithDetails(&pb.RPCError{
			Code: common.MasterGetDataNodes4AddFailed,
=======
// Unlock all FileNode in the target path which is used to add file.
func (handler *MasterHandler) UnlockDic4Add(ctx context.Context, args *pb.UnlockDic4AddArgs) (*pb.UnlockDic4AddReply, error) {
	logrus.WithContext(ctx).Infof("Get request for unlocking FileNodes in the target path from client, FileNodeId: %s", args.FileNodeId)
	err := DoUnlockDic4Add(args.FileNodeId, false)
	if err != nil {
		logrus.Errorf("Fail to unlock FileNodes in the target path, error code: %v, error detail: %s,", common.MasterUnlockDic4AddFailed, err.Error())
		details, _ := status.New(codes.Internal, err.Error()).WithDetails(&pb.RPCError{
			Code: common.MasterUnlockDic4AddFailed,
>>>>>>> 9210dd0c
			Msg:  err.Error(),
		})
		return nil, details.Err()
	}
	rep := &pb.UnlockDic4AddReply{}
<<<<<<< HEAD
=======
	logrus.WithContext(ctx).Infof("Success to unlock FileNodes in the target path, FileNodeId: %s", args.FileNodeId)
	return rep, nil
}

// ReleaseLease4Add Called by client.
// Release the lease of a chunk.
func (handler *MasterHandler) ReleaseLease4Add(ctx context.Context, args *pb.ReleaseLease4AddArgs) (*pb.ReleaseLease4AddReply, error) {
	logrus.WithContext(ctx).Infof("Get request for releasing the lease of a chunk from client, chunkId: %s", args.ChunkId)
	err := DoReleaseLease4Add(args.ChunkId)
	if err != nil {
		logrus.Errorf("Fail to release the lease of a chunk, error code: %v, error detail: %s,", common.MasterReleaseLease4AddFailed, err.Error())
		details, _ := status.New(codes.Internal, err.Error()).WithDetails(&pb.RPCError{
			Code: common.MasterReleaseLease4AddFailed,
			Msg:  err.Error(),
		})
		return nil, details.Err()
	}
	rep := &pb.ReleaseLease4AddReply{}
	logrus.WithContext(ctx).Infof("Success to release the lease of a chunk, chunkId: %s", args.ChunkId)
>>>>>>> 9210dd0c
	return rep, nil
}

func (handler *MasterHandler) Server() {
	listener, err := net.Listen(common.TCP, viper.GetString(common.MasterPort))
	if err != nil {
		logrus.Errorf("Fail to server, error code: %v, error detail: %s,", common.MasterRPCServerFailed, err.Error())
		os.Exit(1)
	}
	server := grpc.NewServer()
	pb.RegisterRegisterServiceServer(server, handler)
	pb.RegisterHeartbeatServiceServer(server, handler)
	pb.RegisterMasterAddServiceServer(server, handler)
	logrus.Infof("Master is running, listen on %s%s", common.LocalIP, viper.GetString(common.MasterPort))
	server.Serve(listener)
}<|MERGE_RESOLUTION|>--- conflicted
+++ resolved
@@ -6,7 +6,6 @@
 	"github.com/spf13/viper"
 	"google.golang.org/grpc"
 	"google.golang.org/grpc/codes"
-	"google.golang.org/grpc/credentials/insecure"
 	"google.golang.org/grpc/status"
 	"net"
 	"os"
@@ -63,11 +62,7 @@
 
 // Register 由Chunkserver调用该方法，将对应DataNode注册到本NameNode上
 func (handler *MasterHandler) Register(ctx context.Context, args *pb.DNRegisterArgs) (*pb.DNRegisterReply, error) {
-<<<<<<< HEAD
-	id, _, err := DoRegister(ctx)
-=======
 	id, err := DoRegister(ctx)
->>>>>>> 9210dd0c
 	if err != nil {
 		logrus.Errorf("Fail to register, error code: %v, error detail: %s,", common.MasterRegisterFailed, err.Error())
 		details, _ := status.New(codes.NotFound, "").WithDetails(&pb.RPCError{
@@ -85,7 +80,7 @@
 // CheckArgs4Add Called by client.
 // Check whether the path and file name entered by the user in the Add operation are legal.
 func (handler *MasterHandler) CheckArgs4Add(ctx context.Context, args *pb.CheckArgs4AddArgs) (*pb.CheckArgs4AddReply, error) {
-	logrus.WithContext(ctx).Infof("Get request for checking add args from client, path: %s, filename: %s, size: %d", args.Path, args.FileName, args.Size)
+	logrus.WithContext(ctx).Infof("Get request for check add args from client, path: %s, filename: %s, size: %d", args.Path, args.FileName, args.Size)
 	fileNodeId, chunkNum, err := DoCheckArgs4Add(args)
 	if err != nil {
 		logrus.Errorf("Fail to check path and filename for add operation, error code: %v, error detail: %s,", common.MasterCheckArgs4AddFailed, err.Error())
@@ -137,20 +132,6 @@
 }
 
 // UnlockDic4Add Called by client.
-<<<<<<< HEAD
-// unlock all files
-func (handler *MasterHandler) UnlockDic4Add(ctx context.Context, args *pb.UnlockDic4AddArgs) (*pb.UnlockDic4AddReply, error) {
-	//TODO
-	client := pb.NewSendOperationServiceClient(handler.ClientCon)
-	_, err := client.FinishOperation(context.Background(), &pb.OperationArgs{
-		Uuid:     args.OperationUuid,
-		IsFinish: true,
-	})
-	if err != nil {
-		logrus.Errorf("Finish Opeartion Failed, error code: %v, error detail: %s,", common.MasterFinishOperationFailed, err.Error())
-		details, _ := status.New(codes.Unknown, err.Error()).WithDetails(&pb.RPCError{
-			Code: common.MasterGetDataNodes4AddFailed,
-=======
 // Unlock all FileNode in the target path which is used to add file.
 func (handler *MasterHandler) UnlockDic4Add(ctx context.Context, args *pb.UnlockDic4AddArgs) (*pb.UnlockDic4AddReply, error) {
 	logrus.WithContext(ctx).Infof("Get request for unlocking FileNodes in the target path from client, FileNodeId: %s", args.FileNodeId)
@@ -159,14 +140,24 @@
 		logrus.Errorf("Fail to unlock FileNodes in the target path, error code: %v, error detail: %s,", common.MasterUnlockDic4AddFailed, err.Error())
 		details, _ := status.New(codes.Internal, err.Error()).WithDetails(&pb.RPCError{
 			Code: common.MasterUnlockDic4AddFailed,
->>>>>>> 9210dd0c
+			Msg:  err.Error(),
+		})
+		return nil, details.Err()
+	}
+	client := pb.NewSendOperationServiceClient(handler.ClientCon)
+	_, err = client.FinishOperation(context.Background(), &pb.OperationArgs{
+		Uuid:     args.OperationUuid,
+		IsFinish: true,
+	})
+	if err != nil {
+		logrus.Errorf("Finish Opeartion Failed, error code: %v, error detail: %s,", common.MasterFinishOperationFailed, err.Error())
+		details, _ := status.New(codes.Unknown, err.Error()).WithDetails(&pb.RPCError{
+			Code: common.MasterGetDataNodes4AddFailed,
 			Msg:  err.Error(),
 		})
 		return nil, details.Err()
 	}
 	rep := &pb.UnlockDic4AddReply{}
-<<<<<<< HEAD
-=======
 	logrus.WithContext(ctx).Infof("Success to unlock FileNodes in the target path, FileNodeId: %s", args.FileNodeId)
 	return rep, nil
 }
@@ -186,8 +177,8 @@
 	}
 	rep := &pb.ReleaseLease4AddReply{}
 	logrus.WithContext(ctx).Infof("Success to release the lease of a chunk, chunkId: %s", args.ChunkId)
->>>>>>> 9210dd0c
 	return rep, nil
+
 }
 
 func (handler *MasterHandler) Server() {

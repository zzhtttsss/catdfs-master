package internal

import (
	"encoding/json"
	"fmt"
	set "github.com/deckarep/golang-set"
	"github.com/sirupsen/logrus"
	"reflect"
	"strconv"
	"time"
	"tinydfs-base/common"
	"tinydfs-base/protocol/pb"
	"tinydfs-base/util"
)

var (
	// OpTypeMap is used to include all types of Operation. When implementing
	// a new type of Operation, we should put <name of operation, type of
	// operation> into this map.
	OpTypeMap = make(map[string]reflect.Type)
)

func init() {
	OpTypeMap[common.OperationRegister] = reflect.TypeOf(RegisterOperation{})
	OpTypeMap[common.OperationHeartbeat] = reflect.TypeOf(HeartbeatOperation{})
	OpTypeMap[common.OperationAdd] = reflect.TypeOf(AddOperation{})
	OpTypeMap[common.OperationGet] = reflect.TypeOf(GetOperation{})
	OpTypeMap[common.OperationMkdir] = reflect.TypeOf(MkdirOperation{})
	OpTypeMap[common.OperationMove] = reflect.TypeOf(MoveOperation{})
	OpTypeMap[common.OperationRemove] = reflect.TypeOf(RemoveOperation{})
	OpTypeMap[common.OperationList] = reflect.TypeOf(ListOperation{})
	OpTypeMap[common.OperationStat] = reflect.TypeOf(StatOperation{})
	OpTypeMap[common.OperationRename] = reflect.TypeOf(RenameOperation{})
	OpTypeMap[common.OperationAllocateChunks] = reflect.TypeOf(AllocateChunksOperation{})
	OpTypeMap[common.OperationExpand] = reflect.TypeOf(ExpandOperation{})
	OpTypeMap[common.OperationDegrade] = reflect.TypeOf(DegradeOperation{})
}

// Operation represents requests to make changes to metadata. If we want to modify the metadata,
// we must implement this interface and put the modification process in the Apply method.
type Operation interface {
	// Apply will perform modifications to the metadata. Calling it in the MasterFSM can ensure
	// the consistency of the metadata modification of the master cluster.
	Apply() (interface{}, error)
}

// OpContainer is used to encapsulate Operation so that it can be turned into
// specific type of Operation when be deserialized from bytes.
type OpContainer struct {
	OpType string          `json:"op_type"`
	OpData json.RawMessage `json:"op_data"`
}

type RegisterOperation struct {
	Id         string   `json:"id"`
	Address    string   `json:"address"`
	DataNodeId string   `json:"data_node_id"`
	ChunkIds   []string `json:"chunkIds"`
}

func (o RegisterOperation) Apply() (interface{}, error) {
	logrus.Infof("register, address: %s", o.Address)
	newSet := set.NewSet()
	for _, id := range o.ChunkIds {
		newSet.Add(id)
	}
	datanode := &DataNode{
<<<<<<< HEAD
		Id:            o.DataNodeId,
		status:        common.Cold,
		Address:       o.Address,
		Chunks:        newSet,
		IOLoad:        0,
		HeartbeatTime: time.Now(),
=======
		Id:               o.DataNodeId,
		status:           common.Alive,
		Address:          o.Address,
		Chunks:           set.NewSet(),
		FutureSendChunks: make(map[ChunkSendInfo]int),
		IOLoad:           0,
		HeartbeatTime:    time.Now(),
>>>>>>> 21c41182
	}
	AddDataNode(datanode)
	logrus.Infof("[Id=%s] Connected", o.DataNodeId)
	return o.DataNodeId, nil
}

type HeartbeatOperation struct {
	Id           string          `json:"id"`
	DataNodeId   string          `json:"data_node_id"`
	ChunkIds     []string        `json:"chunkIds"`
	IOLoad       int64           `json:"io_load"`
	SuccessInfos []ChunkSendInfo `json:"success_infos"`
	FailInfos    []ChunkSendInfo `json:"fail_infos"`
}

func (o HeartbeatOperation) Apply() (interface{}, error) {
	logrus.Infof("Heartbeat, id: %s", o.DataNodeId)
	nextChunkInfos, ok := UpdateDataNode4Heartbeat(o)
	if !ok {
		return nil, fmt.Errorf("datanode %s not exist", o.DataNodeId)
	}
	UpdateChunk4Heartbeat(o)
	return nextChunkInfos, nil
}

type AddOperation struct {
	Id           string                 `json:"id"`
	Path         string                 `json:"path"`
	FileName     string                 `json:"file_name"`
	Size         int64                  `json:"size"`
	FileNodeId   string                 `json:"file_node_id"`
	ChunkNum     int32                  `json:"chunk_num"`
	ChunkId      string                 `json:"chunk_id"`
	Infos        []util.ChunkSendResult `json:"infos"`
	FailChunkIds []string               `json:"fail_chunk_ids"`
	Stage        int                    `json:"stage"`
}

func (o AddOperation) Apply() (interface{}, error) {
	switch o.Stage {
	case common.CheckArgs:
		fileNode, stack, err := LockAndAddFileNode(o.FileNodeId, o.Path, o.FileName, o.Size, common.IsFile4AddFile)
		if err != nil {
			return nil, err
		}
		fileNodesMapLock.Lock()
		lockedFileNodes[fileNode.Id] = stack
		fileNodesMapLock.Unlock()
		rep := &pb.CheckArgs4AddReply{
			FileNodeId: fileNode.Id,
			ChunkNum:   int32(len(fileNode.Chunks)),
		}
		return rep, nil
	case common.GetDataNodes:
		dataNodes := BatchAllocateDataNodes(int(o.ChunkNum))
		chunks := make([]*Chunk, o.ChunkNum)
		dataNodeIds := make([]*pb.GetDataNodes4AddReply_Array, int(o.ChunkNum))
		dataNodeAdds := make([]*pb.GetDataNodes4AddReply_Array, int(o.ChunkNum))
		for i := 0; i < int(o.ChunkNum); i++ {
			chunkId := o.FileNodeId + common.ChunkIdDelimiter + strconv.Itoa(i)
			var (
				dataNodeIdSet = set.NewSet()
				dnIds         = make([]string, len(dataNodes[0]))
				dnAdds        = make([]string, len(dataNodes[0]))
			)
			for i, node := range dataNodes[i] {
				dataNodeIdSet.Add(node.Id)
				dnIds[i] = node.Id
				dnAdds[i] = node.Address
			}
			chunk := &Chunk{
				Id:               chunkId,
				dataNodes:        set.NewSet(),
				pendingDataNodes: dataNodeIdSet,
			}
			logrus.Debugf("Chunk index: %v, dnIds: %v, dnAdds: %v", i, dnIds, dnAdds)
			chunks[i] = chunk
			dataNodeIds[i] = &pb.GetDataNodes4AddReply_Array{
				Items: dnIds,
			}
			dataNodeAdds[i] = &pb.GetDataNodes4AddReply_Array{
				Items: dnAdds,
			}
		}
		BatchAddChunk(chunks)
		rep := &pb.GetDataNodes4AddReply{
			DataNodeIds:  dataNodeIds,
			DataNodeAdds: dataNodeAdds,
		}
		return rep, nil
	case common.UnlockDic:
		if o.FailChunkIds != nil {
			_, _ = EraseFileNode(o.Path)
			BatchClearPendingDataNodes(o.FailChunkIds)
		}
		BatchUpdatePendingDataNodes(o.Infos)
		BatchAddChunks(o.Infos)
		err := UnlockFileNodesById(o.FileNodeId, false)
		return nil, err
	default:
		return nil, nil
	}

}

type GetOperation struct {
	Id         string `json:"id"`
	Path       string `json:"path"`
	FileNodeId string `json:"file_node_id"`
	ChunkIndex int32  `json:"chunk_index"`
	ChunkId    string `json:"chunk_id"`
	Stage      int    `json:"stage"`
}

func (o GetOperation) Apply() (interface{}, error) {
	switch o.Stage {
	case common.CheckArgs:
		return CheckAndGetFileNode(o.Path)
	case common.GetDataNodes:
		chunkId := o.FileNodeId + common.ChunkIdDelimiter + strconv.FormatInt(int64(o.ChunkIndex), 10)
		chunk := GetChunk(chunkId)
		dataNodeIds, dataNodeAddrs := GetSortedDataNodeIds(chunk.dataNodes)
		rep := &pb.GetDataNodes4GetReply{
			DataNodeIds:   dataNodeIds,
			DataNodeAddrs: dataNodeAddrs,
			ChunkIndex:    o.ChunkIndex,
		}
		return rep, nil
	default:
		return nil, nil
	}
}

type MkdirOperation struct {
	Id       string `json:"id"`
	Path     string `json:"path"`
	FileName string `json:"file_name"`
}

func (o MkdirOperation) Apply() (interface{}, error) {
	return AddFileNode(o.Path, o.FileName, common.DirSize, false)
}

type MoveOperation struct {
	Id         string `json:"id"`
	SourcePath string `json:"source_path"`
	TargetPath string `json:"target_path"`
}

func (o MoveOperation) Apply() (interface{}, error) {
	return MoveFileNode(o.SourcePath, o.TargetPath)
}

type RemoveOperation struct {
	Id   string `json:"id"`
	Path string `json:"path"`
}

func (o RemoveOperation) Apply() (interface{}, error) {
	return RemoveFileNode(o.Path)
}

type ListOperation struct {
	Id   string `json:"id"`
	Path string `json:"path"`
}

func (o ListOperation) Apply() (interface{}, error) {
	fileNodes, err := ListFileNode(o.Path)
	return fileNode2FileInfo(fileNodes), err
}

type StatOperation struct {
	Id   string `json:"id"`
	Path string `json:"path"`
}

func (o StatOperation) Apply() (interface{}, error) {
	return StatFileNode(o.Path)
}

type RenameOperation struct {
	Id      string `json:"id"`
	Path    string `json:"path"`
	NewName string `json:"new_name"`
}

func (o RenameOperation) Apply() (interface{}, error) {
	return RenameFileNode(o.Path, o.NewName)
}

// fileNode2FileInfo converts []*FileNode to []*pb.FileInfo.
func fileNode2FileInfo(nodes []*FileNode) []*pb.FileInfo {
	files := make([]*pb.FileInfo, len(nodes))
	for i := 0; i < len(nodes); i++ {
		files[i] = &pb.FileInfo{
			FileName: nodes[i].FileName,
			IsFile:   nodes[i].IsFile,
		}
	}
	return files
}

type DegradeOperation struct {
	Id         string `json:"id"`
	DataNodeId string `json:"dataNodeId"`
	Stage      int    `json:"stage"`
}

func (o DegradeOperation) Apply() (interface{}, error) {
	DegradeDataNode(o.DataNodeId, o.Stage)
	return nil, nil
}

type AllocateChunksOperation struct {
	Id           string   `json:"id"`
	SenderPlan   []int    `json:"sender_plan"`
	ReceiverPlan []int    `json:"receiver_plan"`
	ChunkIds     []string `json:"chunk_ids"`
	DataNodeIds  []string `json:"data_node_ids"`
	BatchLen     int      `json:"batch_len"`
}

func (o AllocateChunksOperation) Apply() (interface{}, error) {
	ApplyAllocatePlan(o.SenderPlan, o.ReceiverPlan, o.ChunkIds, o.DataNodeIds, o.BatchLen)
	return nil, nil
}

type ExpandOperation struct {
	Id           string              `json:"id"`
	SenderPlan   map[string][]string `json:"sender_plan"`
	ReceiverPlan string              `json:"receiver_plan"`
	ChunkIds     []string            `json:"chunk_ids"`
}

func (e ExpandOperation) Apply() (interface{}, error) {
	logrus.Infof("Apply expand operation with dataNode #%s", e.ReceiverPlan)
	updateMapLock.Lock()
	for fromNodeId, targetChunks := range e.SenderPlan {
		fromNode := dataNodeMap[fromNodeId]
		for _, chunkId := range targetChunks {
			newFutureSendPlan := ChunkSendInfo{
				ChunkId:    chunkId,
				DataNodeId: e.ReceiverPlan,
				SendType:   common.Move,
			}
			fromNode.FutureSendChunks[newFutureSendPlan] = common.WaitToInform
		}
	}
	updateMapLock.Unlock()
	updateChunksLock.Lock()
	for _, chunkId := range e.ChunkIds {
		if chunk, ok := chunksMap[chunkId]; ok {
			chunk.pendingDataNodes.Add(e.ReceiverPlan)
		}
	}
	updateChunksLock.Unlock()
	return nil, nil
}<|MERGE_RESOLUTION|>--- conflicted
+++ resolved
@@ -65,14 +65,6 @@
 		newSet.Add(id)
 	}
 	datanode := &DataNode{
-<<<<<<< HEAD
-		Id:            o.DataNodeId,
-		status:        common.Cold,
-		Address:       o.Address,
-		Chunks:        newSet,
-		IOLoad:        0,
-		HeartbeatTime: time.Now(),
-=======
 		Id:               o.DataNodeId,
 		status:           common.Alive,
 		Address:          o.Address,
@@ -80,8 +72,14 @@
 		FutureSendChunks: make(map[ChunkSendInfo]int),
 		IOLoad:           0,
 		HeartbeatTime:    time.Now(),
->>>>>>> 21c41182
-	}
+		Id:            o.DataNodeId,
+		status:        common.Cold,
+		Address:       o.Address,
+		Chunks:        newSet,
+		IOLoad:        0,
+		HeartbeatTime: time.Now(),
+	}
+
 	AddDataNode(datanode)
 	logrus.Infof("[Id=%s] Connected", o.DataNodeId)
 	return o.DataNodeId, nil

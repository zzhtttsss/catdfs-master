package internal

import (
	"encoding/json"
	"fmt"
	set "github.com/deckarep/golang-set"
	"github.com/spf13/viper"
	"reflect"
	"strconv"
	"strings"
	"time"
	"tinydfs-base/common"
	"tinydfs-base/protocol/pb"
	"tinydfs-base/util"
)

var (
	// OpTypeMap is used to include all types of Operation. When implementing
	// a new type of Operation, we should put <name of operation, type of
	// operation> into this map.
	OpTypeMap = make(map[string]reflect.Type)
)

const DayHour = 24

func init() {
	OpTypeMap[common.OperationRegister] = reflect.TypeOf(RegisterOperation{})
	OpTypeMap[common.OperationHeartbeat] = reflect.TypeOf(HeartbeatOperation{})
	OpTypeMap[common.OperationAdd] = reflect.TypeOf(AddOperation{})
	OpTypeMap[common.OperationGet] = reflect.TypeOf(GetOperation{})
	OpTypeMap[common.OperationMkdir] = reflect.TypeOf(MkdirOperation{})
	OpTypeMap[common.OperationMove] = reflect.TypeOf(MoveOperation{})
	OpTypeMap[common.OperationRemove] = reflect.TypeOf(RemoveOperation{})
	OpTypeMap[common.OperationList] = reflect.TypeOf(ListOperation{})
	OpTypeMap[common.OperationStat] = reflect.TypeOf(StatOperation{})
	OpTypeMap[common.OperationRename] = reflect.TypeOf(RenameOperation{})
	OpTypeMap[common.OperationAllocateChunks] = reflect.TypeOf(AllocateChunksOperation{})
	OpTypeMap[common.OperationExpand] = reflect.TypeOf(ExpandOperation{})
	OpTypeMap[common.OperationDegrade] = reflect.TypeOf(DegradeOperation{})
	OpTypeMap[common.OperationFileTreeCheck] = reflect.TypeOf(CheckFileTreeOperation{})
	OpTypeMap[common.OperationChunksCheck] = reflect.TypeOf(CheckChunksOperation{})
	OpTypeMap[common.OperationDataNodesCheck] = reflect.TypeOf(CheckDataNodesOperation{})
}

// Operation represents requests to make changes to metadata. If we want to modify the metadata,
// we must implement this interface and put the modification process in the Apply method.
type Operation interface {
	// Apply will perform modifications to the metadata. Calling it in the MasterFSM can ensure
	// the consistency of the metadata modification of the master cluster.
	Apply() (interface{}, error)
}

// OpContainer is used to encapsulate Operation so that it can be turned into
// specific type of Operation when be deserialized from bytes.
type OpContainer struct {
	OpType string          `json:"op_type"`
	OpData json.RawMessage `json:"op_data"`
}

type RegisterOperation struct {
	Id           string   `json:"id"`
	Address      string   `json:"address"`
	DataNodeId   string   `json:"data_node_id"`
	ChunkIds     []string `json:"chunkIds"`
	FullCapacity int      `json:"full_capacity"`
	UsedCapacity int      `json:"used_capacity"`
	IsNeedExpand bool     `json:"is_need_expand"`
}

func (o RegisterOperation) Apply() (interface{}, error) {
	Logger.Infof("Register, address: %s", o.Address)
	newSet := set.NewSet()
	for _, id := range o.ChunkIds {
		newSet.Add(id)
	}
	status := common.Alive
	if o.IsNeedExpand {
		status = common.Cold
	}
	datanode := &DataNode{
		Id:               o.DataNodeId,
		Status:           status,
		Address:          o.Address,
		Chunks:           newSet,
		IOLoad:           0,
		FullCapacity:     o.FullCapacity,
		UsedCapacity:     o.UsedCapacity,
		HeartbeatTime:    time.Now(),
		FutureSendChunks: make(map[ChunkSendInfo]int),
	}
	AddDataNode(datanode)
	Logger.Infof("[Id = %s] Connected, Status %v", o.DataNodeId, status)
	return o.DataNodeId, nil
}

type HeartbeatOperation struct {
	Id            string          `json:"id"`
	DataNodeId    string          `json:"data_node_id"`
	ChunkIds      []string        `json:"chunkIds"`
	IOLoad        int64           `json:"io_load"`
	FullCapacity  int64           `json:"full_capacity"`
	UsedCapacity  int64           `json:"used_capacity"`
	SuccessInfos  []ChunkSendInfo `json:"success_infos"`
	FailInfos     []ChunkSendInfo `json:"fail_infos"`
	InvalidChunks []string        `json:"invalid_chunks"`
	IsReady       bool            `json:"is_ready"`
}

func (o HeartbeatOperation) Apply() (interface{}, error) {
	nextChunkInfos, ok := UpdateDataNode4Heartbeat(o)
	if !ok {
		return nil, fmt.Errorf("datanode %s not exist", o.DataNodeId)
	}
	UpdateChunk4Heartbeat(o)
	return nextChunkInfos, nil
}

type AddOperation struct {
	Id           string                 `json:"id"`
	Path         string                 `json:"path"`
	FileName     string                 `json:"file_name"`
	Size         int64                  `json:"size"`
	FileNodeId   string                 `json:"file_node_id"`
	ChunkNum     int32                  `json:"chunk_num"`
	ChunkId      string                 `json:"chunk_id"`
	Infos        []util.ChunkTaskResult `json:"infos"`
	FailChunkIds []string               `json:"fail_chunk_ids"`
	Stage        int                    `json:"stage"`
}

func (o AddOperation) Apply() (interface{}, error) {
	switch o.Stage {
	case common.CheckArgs:
		fileNode, err := AddFileNode(o.Path, o.FileName, o.Size, common.IsFile4AddFile)
		if err != nil {
			return nil, err
		}
		rep := &pb.CheckArgs4AddReply{
			FileNodeId: fileNode.Id,
			ChunkNum:   int32(len(fileNode.Chunks)),
		}
		return rep, nil
	case common.GetDataNodes:
		dataNodes := BatchAllocateDataNodes(int(o.ChunkNum))
		chunks := make([]*Chunk, o.ChunkNum)
		dataNodeIds := make([]*pb.GetDataNodes4AddReply_Array, int(o.ChunkNum))
		dataNodeAdds := make([]*pb.GetDataNodes4AddReply_Array, int(o.ChunkNum))
		for i := 0; i < int(o.ChunkNum); i++ {
			chunkId := util.CombineString(o.FileNodeId, common.ChunkIdDelimiter, strconv.Itoa(i))
			var (
				dataNodeIdSet = set.NewSet()
				dnIds         = make([]string, len(dataNodes[0]))
				dnAdds        = make([]string, len(dataNodes[0]))
			)
			for j, node := range dataNodes[i] {
				dataNodeIdSet.Add(node.Id)
				dnIds[j] = node.Id
				dnAdds[j] = node.Address
			}
			chunk := &Chunk{
				Id:               chunkId,
				dataNodes:        set.NewSet(),
				pendingDataNodes: dataNodeIdSet,
			}
			Logger.Debugf("Chunk index: %v, dnIds: %v, dnAdds: %v", i, dnIds, dnAdds)
			chunks[i] = chunk
			dataNodeIds[i] = &pb.GetDataNodes4AddReply_Array{
				Items: dnIds,
			}
			dataNodeAdds[i] = &pb.GetDataNodes4AddReply_Array{
				Items: dnAdds,
			}
		}
		BatchAddChunk(chunks)
		rep := &pb.GetDataNodes4AddReply{
			DataNodeIds:  dataNodeIds,
			DataNodeAdds: dataNodeAdds,
		}
		return rep, nil
	case common.UnlockDic:
		if o.FailChunkIds != nil {
			_, _ = EraseFileNode(o.Path)
			BatchClearPendingDataNodes(o.FailChunkIds)
		}
		BatchUpdatePendingDataNodes(o.Infos)
		BatchAddChunks(o.Infos)
		return nil, nil
	default:
		return nil, nil
	}

}

type GetOperation struct {
	Id         string `json:"id"`
	Path       string `json:"path"`
	FileNodeId string `json:"file_node_id"`
	ChunkIndex int32  `json:"chunk_index"`
	ChunkId    string `json:"chunk_id"`
	Stage      int    `json:"stage"`
}

func (o GetOperation) Apply() (interface{}, error) {
	switch o.Stage {
	case common.CheckArgs:
		return CheckAndGetFileNode(o.Path)
	case common.GetDataNodes:
<<<<<<< HEAD
		chunkIndex := strconv.FormatInt(int64(o.ChunkIndex), 10)
		chunkId := o.FileNodeId + common.ChunkIdDelimiter + chunkIndex
=======
		chunkId := util.CombineString(o.FileNodeId, common.ChunkIdDelimiter, strconv.FormatInt(int64(o.ChunkIndex), 10))
>>>>>>> 07304f0a
		chunk := GetChunk(chunkId)
		dataNodeIds, dataNodeAddrs := GetSortedDataNodeIds(chunk.dataNodes)
		rep := &pb.GetDataNodes4GetReply{
			DataNodeIds:   dataNodeIds,
			DataNodeAddrs: dataNodeAddrs,
			ChunkIndex:    o.ChunkIndex,
		}
		return rep, nil
	default:
		return nil, nil
	}
}

type MkdirOperation struct {
	Id       string `json:"id"`
	Path     string `json:"path"`
	FileName string `json:"file_name"`
}

func (o MkdirOperation) Apply() (interface{}, error) {
	return AddFileNode(o.Path, o.FileName, common.DirSize, false)
}

type MoveOperation struct {
	Id         string `json:"id"`
	SourcePath string `json:"source_path"`
	TargetPath string `json:"target_path"`
}

func (o MoveOperation) Apply() (interface{}, error) {
	return MoveFileNode(o.SourcePath, o.TargetPath)
}

type RemoveOperation struct {
	Id   string `json:"id"`
	Path string `json:"path"`
}

func (o RemoveOperation) Apply() (interface{}, error) {
	return RemoveFileNode(o.Path)
}

type ListOperation struct {
	Id   string `json:"id"`
	Path string `json:"path"`
}

func (o ListOperation) Apply() (interface{}, error) {
	fileNodes, err := ListFileNode(o.Path)
	return fileNode2FileInfo(fileNodes), err
}

type StatOperation struct {
	Id   string `json:"id"`
	Path string `json:"path"`
}

func (o StatOperation) Apply() (interface{}, error) {
	return StatFileNode(o.Path)
}

type RenameOperation struct {
	Id      string `json:"id"`
	Path    string `json:"path"`
	NewName string `json:"new_name"`
}

func (o RenameOperation) Apply() (interface{}, error) {
	return RenameFileNode(o.Path, o.NewName)
}

// fileNode2FileInfo converts []*FileNode to []*pb.FileInfo.
func fileNode2FileInfo(nodes []*FileNode) []*pb.FileInfo {
	files := make([]*pb.FileInfo, len(nodes))
	for i := 0; i < len(nodes); i++ {
		files[i] = &pb.FileInfo{
			FileName: nodes[i].FileName,
			IsFile:   nodes[i].IsFile,
		}
	}
	return files
}

type DegradeOperation struct {
	Id         string `json:"id"`
	DataNodeId string `json:"dataNodeId"`
	Stage      int    `json:"stage"`
}

func (o DegradeOperation) Apply() (interface{}, error) {
	DegradeDataNode(o.DataNodeId, o.Stage)
	return nil, nil
}

type AllocateChunksOperation struct {
	Id           string   `json:"id"`
	SenderPlan   []int    `json:"sender_plan"`
	ReceiverPlan []int    `json:"receiver_plan"`
	ChunkIds     []string `json:"chunk_ids"`
	DataNodeIds  []string `json:"data_node_ids"`
	BatchLen     int      `json:"batch_len"`
}

func (o AllocateChunksOperation) Apply() (interface{}, error) {
	ApplyAllocatePlan(o.SenderPlan, o.ReceiverPlan, o.ChunkIds, o.DataNodeIds, o.BatchLen)
	return nil, nil
}

type ExpandOperation struct {
	Id           string              `json:"id"`
	SenderPlan   map[string][]string `json:"sender_plan"`
	ReceiverPlan string              `json:"receiver_plan"`
	ChunkIds     []string            `json:"chunk_ids"`
}

func (e ExpandOperation) Apply() (interface{}, error) {
	Logger.Infof("Apply expand operation with dataNode %s", e.ReceiverPlan)
	updateMapLock.Lock()
	for fromNodeId, targetChunks := range e.SenderPlan {
		fromNode := dataNodeMap[fromNodeId]
		for _, chunkId := range targetChunks {
			newFutureSendPlan := ChunkSendInfo{
				ChunkId:    chunkId,
				DataNodeId: e.ReceiverPlan,
				SendType:   common.MoveSendType,
			}
			fromNode.FutureSendChunks[newFutureSendPlan] = common.WaitToInform
		}
	}
	updateMapLock.Unlock()
	updateChunksLock.Lock()
	for _, chunkId := range e.ChunkIds {
		if chunk, ok := chunksMap[chunkId]; ok {
			chunk.pendingDataNodes.Add(e.ReceiverPlan)
		}
	}
	updateChunksLock.Unlock()
	return nil, nil
}

type CheckFileTreeOperation struct {
	Id string `json:"id"`
}

func (t CheckFileTreeOperation) Apply() (interface{}, error) {
	Logger.Infof("Start to check direcotry tree.")
	queue := util.NewQueue[*FileNode]()
	queue.Push(root)
	for queue.Len() != 0 {
		cur := queue.Pop()
		if cur.IsDel && time.Now().Sub(*cur.DelTime).Hours() >= DayHour {
			fileNodeIdSet.Remove(cur.Id)
			if cur.ParentNode != nil {
				Logger.Debugf("Delete FileNode %s", cur.FileName)
				delete(cur.ParentNode.ChildNodes, cur.FileName)
			}
		}
		if cur.ChildNodes != nil && len(cur.ChildNodes) != 0 {
			for _, node := range cur.ChildNodes {
				if !fileNodeIdSet.Contains(cur.ParentNode.Id) {
					fileNodeIdSet.Remove(node.Id)
				}
				queue.Push(node)
			}
		}
	}
	Logger.Infof("Check done.")
	return nil, nil
}

type CheckChunksOperation struct {
	Id string `json:"id"`
}

func (d CheckChunksOperation) Apply() (interface{}, error) {
	Logger.Infof("Start to clean up rubbish in dataMap and chunkMap.")
	updateMapLock.Lock()
	for _, node := range dataNodeMap {
		for _, chunkId := range node.Chunks.ToSlice() {
			fileNodeId := strings.Split(chunkId.(string), common.ChunkIdDelimiter)[0]
			if !fileNodeIdSet.Contains(fileNodeId) {
				Logger.Debugf("Find rubbish chunk %s in dataNode %s", chunkId, node.Id)
				node.FutureSendChunks[ChunkSendInfo{
					ChunkId:    chunkId.(string),
					DataNodeId: "",
					SendType:   common.DeleteSendType,
				}] = common.WaitToInform
				node.Chunks.Remove(chunkId)
			}
		}
	}
	updateMapLock.Unlock()
	updateChunksLock.Lock()
	for id := range chunksMap {
		fileNodeId := strings.Split(id, common.ChunkIdDelimiter)[0]
		if !fileNodeIdSet.Contains(fileNodeId) {
			delete(chunksMap, id)
		}
	}
	updateChunksLock.Unlock()
	Logger.Infof("Clean up done.")
	return nil, nil
}

type CheckDataNodesOperation struct {
	Id string `json:"id"`
}

func (o CheckDataNodesOperation) Apply() (interface{}, error) {
	Logger.Debugf("Start to check the number of storable DataNode.")
	var num int64
	updateMapLock.RLock()
	for _, node := range dataNodeMap {
		if node.CalUsage(0) < viper.GetInt(common.StorableThreshold) {
			num++
		}
	}
	updateMapLock.RUnlock()
	StorableNum.Store(num)
	Logger.Debugf("Check done.")
	return nil, nil
}<|MERGE_RESOLUTION|>--- conflicted
+++ resolved
@@ -205,12 +205,7 @@
 	case common.CheckArgs:
 		return CheckAndGetFileNode(o.Path)
 	case common.GetDataNodes:
-<<<<<<< HEAD
-		chunkIndex := strconv.FormatInt(int64(o.ChunkIndex), 10)
-		chunkId := o.FileNodeId + common.ChunkIdDelimiter + chunkIndex
-=======
 		chunkId := util.CombineString(o.FileNodeId, common.ChunkIdDelimiter, strconv.FormatInt(int64(o.ChunkIndex), 10))
->>>>>>> 07304f0a
 		chunk := GetChunk(chunkId)
 		dataNodeIds, dataNodeAddrs := GetSortedDataNodeIds(chunk.dataNodes)
 		rep := &pb.GetDataNodes4GetReply{

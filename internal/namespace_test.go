--- conflicted
+++ resolved
@@ -5,7 +5,6 @@
 	"strings"
 	"sync"
 	"testing"
-	"tinydfs-base/util"
 )
 
 type NodeTestCase struct {
@@ -104,13 +103,8 @@
 			if s.Len() != 0 {
 				node, ok := s.Back().Value.(*FileNode)
 				assert.True(t, ok)
-<<<<<<< HEAD
-				assert.Equal(t, c.expectCanReadLockOn, node.UpdateNodeLock.TryRLock())
-				UnlockAllMutex(s, c.isRead)
-=======
 				assert.Equal(t, c.expectCanReadLockOn, node.updateNodeLock.TryRLock())
 				unlockAllMutex(s, c.isRead)
->>>>>>> 9210dd0c
 			}
 		})
 	}
@@ -202,7 +196,7 @@
 	for name, c := range test {
 		t.Run(name, func(t *testing.T) {
 			defer func() {
-				root.ChildNodes = map[string]*FileNode{}
+				root.childNodes = map[string]*FileNode{}
 			}()
 			if c.initRoot != nil {
 				c.initRoot(c.path)
